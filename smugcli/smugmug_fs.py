"""File-system-like API for SmugMug."""

import contextlib
from typing import DefaultDict, List, Optional, Sequence, Tuple, Union

import collections
import datetime
import glob
import itertools
import json
import hashlib
import os
from urllib import parse

from hachoir.metadata import extractMetadata
from hachoir.parser import guessParser
from hachoir.stream import StringInputStream
from hachoir.core import config as hachoir_config

from . import persistent_dict
from . import smugmug as smugmug_lib
from . import task_manager
from . import thread_pool
from . import thread_safe_print

hachoir_config.quiet = True

DEFAULT_MEDIA_EXT = ['gif', 'jpeg', 'jpg', 'mov', 'mp4', 'png', 'heic']
VIDEO_EXT = ['mov', 'mp4']


class Error(Exception):
  """Base class for all exception of this module."""


class RemoteDataError(Error):
  """Error raised when the remote structure is incompatible with SmugCLI."""


class SmugMugLimitsError(Error):
  """Error raised when SmugMug limits are reached (folder depth, size. etc.)"""


class UnexpectedResponseError(Error):
  """Error raised when encountering unexpected data returned by SmugMug."""


class ExtractMetadataError(Error):
  """Error raised when metadata extraction fails."""


class SmugMugFS():
  """File-system-like API for SmugMug."""

  def __init__(self, smugmug: smugmug_lib.SmugMug) -> None:
    self._smugmug = smugmug
    self._aborting = False

    # Pre-compute some common variables.
    self._media_ext = [
        ext.lower() for ext in
        self.smugmug.config.get('media_extensions', DEFAULT_MEDIA_EXT)]

  @property
  def smugmug(self) -> smugmug_lib.SmugMug:
    """Returns the SmugMug web interface object."""
    return self._smugmug

  def abort(self) -> None:
    """Requests the commands that is currently running to abort."""
    self._aborting = True

  def get_root_node(self, user: str) -> smugmug_lib.Node:
    """Returns the specified user's root node."""
    return self._smugmug.get_root_node(user)

  def path_to_node(
      self, user: str, path: str
  ) -> Tuple[List[smugmug_lib.Node], List[str]]:
    """Loads the node of the specified path in the user's MugMug account."""
    current_node = self.get_root_node(user)
    parts = list(filter(bool, path.split(os.sep)))
    nodes = [current_node]
    return self._match_nodes(nodes, parts)

  def _match_nodes(
      self, matched_nodes: List[smugmug_lib.Node], dirs: Sequence[str]
  ) -> Tuple[List[smugmug_lib.Node], List[str]]:
    unmatched_dirs = collections.deque(dirs)
    for child in dirs:
      child_node = matched_nodes[-1].get_child(child)
      if not child_node:
        break

      matched_nodes.append(child_node)
      unmatched_dirs.popleft()
    return matched_nodes, list(unmatched_dirs)

  def _match_or_create_nodes(
      self,
      matched_nodes: List[smugmug_lib.Node],
      dirs: List[str],
      node_type: str,
      privacy: str
  ) -> List[smugmug_lib.Node]:
    folder_depth = len(matched_nodes) + len(dirs)
    folder_depth -= 1 if node_type == 'Album' else 0
    if folder_depth >= 7:  # matched_nodes include an extra node for the root.
      raise SmugMugLimitsError(
          f'Cannot create "{os.sep.join([matched_nodes[-1].path] + dirs)}", '
          'SmugMug does not support folder more than 5 level deep.')

    all_nodes = list(matched_nodes)
    for i, child in enumerate(dirs):
      params = {
          'Type': node_type if i == len(dirs) - 1 else 'Folder',
          'Privacy': privacy,
      }
      all_nodes.append(all_nodes[-1].get_or_create_child(child, params))
    return all_nodes

  def get(self, url: str) -> None:
    """Load the specified SmugMug API URL and return its JSON content."""
    scheme, netloc, path, query, fragment = parse.urlsplit(url)
    del scheme, netloc, fragment  # Unused.
    params = parse.parse_qs(query)
    result = self._smugmug.get_json(path, params=params)
    print(json.dumps(result, sort_keys=True, indent=2, separators=(',', ': ')))

  def ignore_or_include(self, paths: Sequence[str], ignore: bool) -> None:
    """Set a path to be ignored or included in the sync operation."""
    files_by_folder = collections.defaultdict(list)
    for folder, file in [os.path.split(path) for path in paths]:
      files_by_folder[folder].append(file)

    for folder, files in files_by_folder.items():
      if not os.path.isdir(folder or '.'):
        print(f'Can\'t find folder "{folder}".')
        return
      for file in files:
        full_path = os.path.join(folder, file)
        if not os.path.exists(full_path):
          print(f'"{full_path}" doesn\'t exists.')
          return

      configs = persistent_dict.PersistentDict(os.path.join(folder, '.smugcli'))
      original_ignore = configs.get('ignore', [])
      if ignore:
        updated_ignore = list(set(original_ignore) | set(files))
      else:
        updated_ignore = list(set(original_ignore) ^ (set(files) &
                                                      set(original_ignore)))
      configs['ignore'] = updated_ignore

  def ls(  # pylint: disable=invalid-name
      self, user: Optional[str], path: str, details: bool
  ) -> None:
    """Lists the content of a SmugMug folder."""
    user = user or self._smugmug.get_auth_user()
    matched_nodes, unmatched_dirs = self.path_to_node(user, path)
    if unmatched_dirs:
      print(f'"{unmatched_dirs[0]}" not found '
            f'in "{os.sep.join(m.name for m in matched_nodes)}".')
      return

    node = matched_nodes[-1]
    nodes = ([(path, node)] if 'FileName' in node else
             [(child.name, child) for child in node.get_children()])

    for name, node in nodes:
      if details:
        print(json.dumps(node.json, sort_keys=True, indent=2,
                         separators=(',', ': ')))
      else:
        print(name)

  def make_node(
      self,
      user: Optional[str],
      paths: Sequence[str],
      create_parents: bool,
      node_type: str,
      privacy: str
  ) -> None:
    """Create a node in the SmugMug database."""
    user = user or self._smugmug.get_auth_user()
    for path in paths:
      matched_nodes, unmatched_dirs = self.path_to_node(user, path)
      if len(unmatched_dirs) > 1 and not create_parents:
        print(f'"{unmatched_dirs[0]}" not found '
              f'in "{os.sep.join(m.name for m in matched_nodes)}".')
        continue

      if len(unmatched_dirs) == 0:
        print(f'Path "{path}" already exists.')
        continue

      self._match_or_create_nodes(
          matched_nodes, unmatched_dirs, node_type, privacy)

  def rmdir(  # pylint: disable=invalid-name
      self,
      user: Optional[str],
      parents: bool,
      dirs: Sequence[str]
  ) -> None:
    """Deletes a folder in SmugMug."""
    user = user or self._smugmug.get_auth_user()
    for name in dirs:
      matched_nodes, unmatched_dirs = self.path_to_node(user, name)
      if unmatched_dirs:
        print(f'Folder or album "{name}" not found.')
        continue

      matched_nodes.pop(0)
      while matched_nodes:
        current_dir = os.sep.join(m.name for m in matched_nodes)
        node = matched_nodes.pop()
        if len(node.get_children({'count': 1})):
          node_type = node['Type']
          print(f'Cannot delete {node_type}: "{current_dir}" is not empty.')
          break

        print(f'Deleting "{current_dir}".')
        node.delete()

        if not parents:
          break

  def _ask(self, question: str) -> bool:
    answer = input(question)
    return answer.lower() in ['y', 'yes']

  def rm(  # pylint: disable=invalid-name
      self,
      user: Optional[str],
      force: bool,
      recursive: bool,
      paths: Sequence[str]
  ) -> None:
    """Deletes a file in SmugMug."""
    user = user or self._smugmug.get_auth_user()
    for path in paths:
      matched_nodes, unmatched_dirs = self.path_to_node(user, path)
      if unmatched_dirs:
        print(f'"{path}" not found.')
        continue

      node = matched_nodes[-1]
      if recursive or len(node.get_children({'count': 1})) == 0:
        node_type = node['Type']
        if force or self._ask(f'Remove {node_type} node "{path}"? '):
          print(f'Removing "{path}".')
          node.delete()
      else:
        print(f'Folder "{path}" is not empty.')

  def upload(self,
             user: Optional[str],
             filenames: Sequence[str],
             album: str) -> None:
    """Upload a file to SmugMug."""
    user = user or self._smugmug.get_auth_user()
    matched_nodes, unmatched_dirs = self.path_to_node(user, album)
    if unmatched_dirs:
      print(f'Album not found: "{album}".')
      return

    node = matched_nodes[-1]
    node_type = node['Type']
    if node_type != 'Album':
      print(f'Cannot upload images in node of type "{node_type}".')
      return

    for filename in itertools.chain(*(glob.glob(f) for f in filenames)):
      file_basename = os.path.basename(filename).strip()
      if node.get_child(file_basename):
        print(f'Skipping "{filename}", file already exists in Album "{album}".')
        continue

      print(f'Uploading "{filename}" to "{album}"...')
      with open(filename, 'rb') as file:
        node.upload('Album', file_basename, file.read())

  def _get_common_path(
      self,
      matched_nodes: Sequence[smugmug_lib.Node],
      local_dirs: Sequence[str]
  ) -> Tuple[List[smugmug_lib.Node], List[str]]:
    new_matched_nodes = []
    unmatched_dirs = list(local_dirs)
    for remote, local in zip(matched_nodes, unmatched_dirs):
      if local != remote.name:
        break
      new_matched_nodes.append(remote)
      unmatched_dirs.pop(0)
    return new_matched_nodes, unmatched_dirs

  def sync(self,
<<<<<<< HEAD
           user: Optional[str],
           sources: List[str],
           target: str,
           deprecated_target: str,
           force: bool,
           privacy: str,
           folder_threads: int,
           file_threads: int,
           upload_threads: int,
           set_defaults: bool) -> None:
    """Synchronize a local folder with a folder in SmugMug"""
=======
           user,
           sources,
           target,
           deprecated_target,
           force,
           privacy,
           folder_threads,
           file_threads,
           upload_threads,
           set_defaults,
           in_place):
>>>>>>> 10fa655c
    if set_defaults:
      self.smugmug.config['folder_threads'] = folder_threads
      self.smugmug.config['file_threads'] = file_threads
      self.smugmug.config['upload_threads'] = upload_threads
      print('Defaults updated.')
      return

    if deprecated_target:
      print('-t/--target argument no longer exists.')
      print('Specify the target folder as the last positional argument.')
      return

    # The argparse library doesn't seem to support having two positional
    # arguments, the first variable in length length and the second optional.
    # The first positional argument always eagerly grabs all values specified.
    # We therefore need to distribute that last value to the second argument
    # when it's specified.
    if len(sources) >= 2 and target == [os.sep]:
      target = sources.pop()
    else:
      target = target[0]

    # Approximate worse case: each folder and file threads work on a different
    # folders, and all folders are 5 level deep.
    self._smugmug.garbage_collector.set_max_children_cache(
        folder_threads + file_threads + 5)

    # Make sure that the source paths exist.
    globed = [(source, glob.glob(source)) for source in sources]
    not_found = [g[0] for g in globed if not g[1]]
    if not_found:
      print('File%s not found:\n  %s' % (
          's' if len(not_found) > 1 else '', '\n  '.join(not_found)))
      return
    all_sources = list(itertools.chain.from_iterable([g[1] for g in globed]))

    file_sources = [s for s in all_sources if os.path.isfile(s)]
    dir_sources = [s for s in all_sources if os.path.isdir(s)]

    files_by_path = collections.defaultdict(
        list)  # type: DefaultDict[str, List[str]]
    for file_source in file_sources:
      path, filename = os.path.split(file_source)
      files_by_path[path or '.'].append(filename)

    # Make sure that the destination node exists.
    user = user or self._smugmug.get_auth_user()
    target = target if target.startswith(os.sep) else os.sep + target
    matched, unmatched_dirs = self.path_to_node(user, target)
    if unmatched_dirs:
      print(f'Target folder not found: "{target}".')
      return
    target_type = matched[-1]['Type'].lower()

    # Abort if invalid operations are requested.
    if target_type == 'folder' and file_sources:
      print('Can\'t upload files to folder. Please sync to an album node.')
      return
    if (target_type == 'album' and
        any(not d.endswith(os.sep) for d in dir_sources)):
      print('Can\'t upload folders to an album. Please sync to a folder node.')
      return

    # Request confirmation before proceeding.
    if len(all_sources) == 1:
      print(f'Syncing "{all_sources[0]}" to SmugMug {target_type} "{target}".')
    else:
      print('Syncing:\n'
            '  ' + '\n  '.join(all_sources) + '\n'
            f'to SmugMug {target_type} "{target}".')
    if not force and not self._ask('Proceed (yes/no)? '):
      return

    with contextlib.ExitStack() as stack:
      manager = stack.enter_context(task_manager.TaskManager())
      stack.enter_context(thread_safe_print.ThreadSafePrint())
      upload_pool = stack.enter_context(thread_pool.ThreadPool(upload_threads))
      file_pool = stack.enter_context(thread_pool.ThreadPool(file_threads))
      folder_pool = stack.enter_context(thread_pool.ThreadPool(folder_threads))

      empty_list = []  # type: List[str]
      for source, walk_steps in sorted(
          [(d, os.walk(d)) for d in dir_sources] +
          [(p + os.sep, [(p, empty_list, f)])
           for p, f in files_by_path.items()]):
        # Filter-out files and folders that must be ignored.
        steps = []  # type: List[Tuple[str, List[str], List[str]]]
        for walk_step in walk_steps:
          if self._aborting:
            return
          subdir, dirs, files = walk_step
          configs = persistent_dict.PersistentDict(os.path.join(subdir,
                                                                '.smugcli'))
          ignored = set(configs.get('ignore', []))
          dirs[:] = set(dirs) - ignored  # Prune dirs from os.walk traversal.
          files[:] = set(files) - ignored
          steps.append((subdir, dirs, files))

        # Process files in sorted order to make unit tests deterministic. We
        # can't merge this loop with the previous one because calling `sorted`
        # directly on the result of os.walk in `walk_step` would prevent us from
        # pruning directories from the walk (os.walk returns a generator which
        # can't be iterated on multiple times).
        for walk_step in sorted(steps):
          if self._aborting:
            return
          folder_pool.add(self._sync_folder,
                          manager,
                          file_pool,
                          upload_pool,
                          source,
                          target,
                          privacy,
                          in_place,
                          walk_step,
                          matched)
    print('Sync complete.')

  def _sync_folder(self,
<<<<<<< HEAD
                   manager: task_manager.TaskManager,
                   file_pool: thread_pool.ThreadPool,
                   upload_pool: thread_pool.ThreadPool,
                   source: str,
                   target: str,
                   privacy: str,
                   walk_step: Tuple[str, List[str], List[str]],
                   matched: Sequence[smugmug_lib.Node]) -> None:
=======
                   manager,
                   file_pool,
                   upload_pool,
                   source,
                   target,
                   privacy,
                   in_place,
                   walk_step,
                   matched,
                   unmatched_dirs):
>>>>>>> 10fa655c
    if self._aborting:
      return
    subdir, dirs, files = walk_step
    media_files = [f for f in files if self._is_media(f)]
    if media_files:
      rel_subdir = os.path.relpath(subdir, os.path.split(source)[0])
      target_dirs = os.path.normpath(
          os.path.join(target, rel_subdir)).split(os.sep)
      target_dirs = [d.strip() for d in target_dirs]

      if dirs:
        target_dirs.append('Images from folder ' + target_dirs[-1])

      matched, unmatched = self._get_common_path(matched, target_dirs)
      matched, unmatched = self._match_nodes(matched, unmatched)

      if unmatched:
        matched = self._match_or_create_nodes(
            matched, unmatched, 'Album', privacy)
      else:
        print(f'Found matching remote album "{os.path.join(*target_dirs)}".')

      # Iterate in sorted order to make unit tests deterministic.
      for file in sorted(media_files):
        if self._aborting:
          return
        file_pool.add(self._sync_file,
                      manager,
                      os.path.join(subdir, file),
                      matched[-1],
                      upload_pool,
                      in_place)

<<<<<<< HEAD
  def _sync_file(self,
                 manager: task_manager.TaskManager,
                 file_path: str,
                 node: smugmug_lib.Node,
                 upload_pool: thread_pool.ThreadPool) -> None:
=======
  def _sync_file(self, manager, file_path, node, upload_pool, in_place=False):
>>>>>>> 10fa655c
    if self._aborting:
      return
    with manager.start_task(category=1,
                            task=f'* Syncing file "{file_path}"...'):
      file_name = file_path.split(os.sep)[-1].strip()
      with open(file_path, 'rb') as file:
        file_content = file.read()
      file_root, file_extension = os.path.splitext(file_name)
      if file_extension.lower() == '.heic':
        # SmugMug converts HEIC files to JPEG and renames them in the process
        renamed_file = file_root + '.JPG'
        remote_file = node.get_child(renamed_file)
      else:
        remote_file = node.get_child(file_name)

      if remote_file:
        if remote_file['Format'].lower() in VIDEO_EXT:
          # Video files are modified by SmugMug server side, so we cannot use
          # the MD5 to check if the file needs a re-sync. Use the last
          # modification time instead.
          remote_time = datetime.datetime.strptime(
              remote_file.get_node('ImageMetadata')['DateTimeModified'],
              '%Y-%m-%dT%H:%M:%S')

          try:
            parser = guessParser(StringInputStream(file_content))
            metadata = extractMetadata(parser)
            if metadata is None:
              raise ExtractMetadataError(
                  f'Failed extracting metadata from video file "{file_path}".')
            file_time = max(metadata.getValues('last_modification') +
                            metadata.getValues('creation_date'))
          except Exception:  # pylint: disable=broad-except
            print(f'Failed extracting metadata for file "{file_path}".')
            file_time = datetime.datetime.fromtimestamp(
                os.path.getmtime(file_path))

          time_delta = abs(remote_time - file_time)
          same_file = (time_delta <= datetime.timedelta(seconds=1))
        elif file_extension.lower() == '.heic':
          # HEIC files are recoded to JPEG's server side by SmugMug so we cannot
          # use MD5 to check if file needs a re-sync. Moreover, no image
          # metadata (e.g. time taken timestamp) is kept in SmugMug that would
          # allow us to tell if the file is the same. Hence, for now we just
          # assume HEIC files never change and we never re-upload them.
          same_file = True
        else:
          remote_md5 = remote_file['ArchivedMD5']
          file_md5 = hashlib.md5(file_content).hexdigest()
          same_file = (remote_md5 == file_md5)

        if same_file:
          return  # File already exists on Smugmug

      if self._aborting:
        return
      upload_pool.add(self._upload_media,
                      manager,
                      node,
                      remote_file,
                      file_path,
                      file_name,
                      file_content,
                      in_place
                      )

<<<<<<< HEAD
  def _upload_media(self,
                    manager: task_manager.TaskManager,
                    node: smugmug_lib.Node,
                    remote_file: Union[smugmug_lib.Node, None],
                    file_path: str,
                    file_name: str,
                    file_content: bytes) -> None:
    if self._aborting:
      return
    if remote_file:
      print(f'File "{file_path}" exists, but has changed. '
            'Deleting old version.')
      remote_file.delete()
      task_str = f'+ Re-uploading "{file_path}"'
    else:
      task_str = f'+ Uploading "{file_path}"'

    with manager.start_task(0, task_str) as task:
      def get_progress_fn(task: task_manager.Task):
        def progress_fn(percent: int):
          task.update_status(f': {percent:.1f}%')
          return self._aborting
        return progress_fn
=======
  def _upload_media(self, manager, node, remote_file, file_path, file_name, file_content, in_place=False):
    if self._aborting:
      return
    if remote_file:
      if in_place:
        print('File "%s" exists, but has changed. '
              'Upload in place.' % file_path)
      else:
        print('File "%s" exists, but has changed. '
              'Deleting old version.' % file_path)
        remote_file.delete()
      task = '+ Re-uploading "%s"' % file_path
    else:
      task = '+ Uploading "%s"' % file_path

    def get_progress_fn(task):
      def progress_fn(percent):
        manager.update_progress(0, task, ': %d%%' % percent)
        return self._aborting
      return progress_fn

    with manager.start_task(0, task):
      additional_headers = None
      if in_place:
        additional_headers = {
          'X-Smug-ImageUri': remote_file.uri('Image'),
        }
>>>>>>> 10fa655c
      node.upload('Album', file_name, file_content,
                  progress_fn=get_progress_fn(task),
                  headers=additional_headers)

    if remote_file:
      print(f'Re-uploaded "{file_path}".')
    else:
      print(f'Uploaded "{file_path}".')

  def _is_media(self, path):
    extension = os.path.splitext(path)[1][1:].lower().strip()
    return extension in self._media_ext<|MERGE_RESOLUTION|>--- conflicted
+++ resolved
@@ -297,7 +297,6 @@
     return new_matched_nodes, unmatched_dirs
 
   def sync(self,
-<<<<<<< HEAD
            user: Optional[str],
            sources: List[str],
            target: str,
@@ -307,21 +306,9 @@
            folder_threads: int,
            file_threads: int,
            upload_threads: int,
-           set_defaults: bool) -> None:
+           set_defaults: bool,
+           in_place: bool) -> None:
     """Synchronize a local folder with a folder in SmugMug"""
-=======
-           user,
-           sources,
-           target,
-           deprecated_target,
-           force,
-           privacy,
-           folder_threads,
-           file_threads,
-           upload_threads,
-           set_defaults,
-           in_place):
->>>>>>> 10fa655c
     if set_defaults:
       self.smugmug.config['folder_threads'] = folder_threads
       self.smugmug.config['file_threads'] = file_threads
@@ -441,27 +428,15 @@
     print('Sync complete.')
 
   def _sync_folder(self,
-<<<<<<< HEAD
                    manager: task_manager.TaskManager,
                    file_pool: thread_pool.ThreadPool,
                    upload_pool: thread_pool.ThreadPool,
                    source: str,
                    target: str,
                    privacy: str,
+                   in_place: bool,
                    walk_step: Tuple[str, List[str], List[str]],
                    matched: Sequence[smugmug_lib.Node]) -> None:
-=======
-                   manager,
-                   file_pool,
-                   upload_pool,
-                   source,
-                   target,
-                   privacy,
-                   in_place,
-                   walk_step,
-                   matched,
-                   unmatched_dirs):
->>>>>>> 10fa655c
     if self._aborting:
       return
     subdir, dirs, files = walk_step
@@ -495,15 +470,12 @@
                       upload_pool,
                       in_place)
 
-<<<<<<< HEAD
   def _sync_file(self,
                  manager: task_manager.TaskManager,
                  file_path: str,
                  node: smugmug_lib.Node,
-                 upload_pool: thread_pool.ThreadPool) -> None:
-=======
-  def _sync_file(self, manager, file_path, node, upload_pool, in_place=False):
->>>>>>> 10fa655c
+                 upload_pool: thread_pool.ThreadPool,
+                 in_place: bool = False) -> None:
     if self._aborting:
       return
     with manager.start_task(category=1,
@@ -567,23 +539,26 @@
                       file_path,
                       file_name,
                       file_content,
-                      in_place
-                      )
-
-<<<<<<< HEAD
+                      in_place)
+
   def _upload_media(self,
                     manager: task_manager.TaskManager,
                     node: smugmug_lib.Node,
                     remote_file: Union[smugmug_lib.Node, None],
                     file_path: str,
                     file_name: str,
-                    file_content: bytes) -> None:
+                    file_content: bytes,
+                    in_place: bool = False) -> None:
     if self._aborting:
       return
     if remote_file:
-      print(f'File "{file_path}" exists, but has changed. '
-            'Deleting old version.')
-      remote_file.delete()
+      if in_place:
+        print(f'File "{file_path}" exists, but has changed. '
+              'Upload in place.')
+      else:
+        print(f'File "{file_path}" exists, but has changed. '
+              'Deleting old version.')
+        remote_file.delete()
       task_str = f'+ Re-uploading "{file_path}"'
     else:
       task_str = f'+ Uploading "{file_path}"'
@@ -594,35 +569,12 @@
           task.update_status(f': {percent:.1f}%')
           return self._aborting
         return progress_fn
-=======
-  def _upload_media(self, manager, node, remote_file, file_path, file_name, file_content, in_place=False):
-    if self._aborting:
-      return
-    if remote_file:
-      if in_place:
-        print('File "%s" exists, but has changed. '
-              'Upload in place.' % file_path)
-      else:
-        print('File "%s" exists, but has changed. '
-              'Deleting old version.' % file_path)
-        remote_file.delete()
-      task = '+ Re-uploading "%s"' % file_path
-    else:
-      task = '+ Uploading "%s"' % file_path
-
-    def get_progress_fn(task):
-      def progress_fn(percent):
-        manager.update_progress(0, task, ': %d%%' % percent)
-        return self._aborting
-      return progress_fn
-
-    with manager.start_task(0, task):
+
       additional_headers = None
       if in_place:
         additional_headers = {
           'X-Smug-ImageUri': remote_file.uri('Image'),
         }
->>>>>>> 10fa655c
       node.upload('Album', file_name, file_content,
                   progress_fn=get_progress_fn(task),
                   headers=additional_headers)
